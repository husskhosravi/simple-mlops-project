name: CD Pipeline

on:
  push:
    branches: [ main ]
    tags:
      - 'v*'

jobs:
  build:
    runs-on: ubuntu-latest
    steps:
    - uses: actions/checkout@v3
    - name: Set up Python
      uses: actions/setup-python@v4
      with:
        python-version: '3.9'
    - name: Install dependencies
      run: |
        python -m pip install --upgrade pip
<<<<<<< HEAD
        if [ -f requirements.txt ]; then pip install -r requirements.txt; fi
    - name: Demo deployment
      run: |
        echo "This is where the model would be deployed"
        echo "Deployment successful"
=======
        pip install -r requirements.txt
    - name: Run tests
      run: |
        echo "Tests would run here in a real deployment"
    - name: Build package
      run: |
        echo "Package would be built here"
>>>>>>> c5774b50
<|MERGE_RESOLUTION|>--- conflicted
+++ resolved
@@ -18,18 +18,10 @@
     - name: Install dependencies
       run: |
         python -m pip install --upgrade pip
-<<<<<<< HEAD
-        if [ -f requirements.txt ]; then pip install -r requirements.txt; fi
-    - name: Demo deployment
-      run: |
-        echo "This is where the model would be deployed"
-        echo "Deployment successful"
-=======
         pip install -r requirements.txt
     - name: Run tests
       run: |
         echo "Tests would run here in a real deployment"
     - name: Build package
       run: |
-        echo "Package would be built here"
->>>>>>> c5774b50
+        echo "Package would be built here"